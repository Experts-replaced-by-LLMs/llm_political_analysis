from time import sleep
from datetime import datetime
import os

import numpy as np
import pandas as pd
from langchain_openai import ChatOpenAI
from langchain_anthropic import ChatAnthropic
from langchain_google_genai import ChatGoogleGenerativeAI

from .prompts import get_prompts, get_few_shot_prompt
from .summarize import summarize_file


def validate_score(score):
    return score in ['NA', '1', '2', '3', '4', '5', '6', '7']


def analyze_text(prompt, model, parse_retries=3, max_retries=7, probabilities=False):
    """
    Analyzes the given text, given a prompt using the specified model.

    Parameters:
    - prompt (list): A list of message objects representing the conversation.
    - model (str): The name or ID of the model to use for analysis.
    - parse_retries (int): The number of times to retry parsing the response. Defaults to 3.
    - max_retries (int): The number of times to retry invoking the model. Defaults to 7, which should be enough
            to handle most TPM rate limits with langchains built in exponential backoff.
    - probabilities (bool): Whether to include token probabilities in the response. Defaults to False. Only works with OpenAI models.

    Returns:
    - dict: A dictionary containing the score, any errors and the prompt used. 

    Checked models:
    - OpenAI models: ['gpt-3.5-turbo', 'gpt-4o', 'gpt-4']
    - Claude models: ['claude-3-5-sonnet-20240620', 'claude-3-opus-20240229', 'claude-3-sonnet-20240229', 'claude-3-haiku-20240307']
    - Gemini models: ['gemini-1.5-pro-001']

    """
    # Tested models, this list should be updated as new models are added
    # Each service requires an API key to work, stored as an envorinment variable
    openai_model_list = ['gpt-3.5-turbo', 'gpt-4o', 'gpt-4']
    claude_model_list = ['claude-3-5-sonnet-20240620', 'claude-3-opus-20240229',
                         'claude-3-sonnet-20240229', 'claude-3-haiku-20240307']
    gemini_model_list = ['gemini-1.5-pro-001']

    if model in openai_model_list:
        llm = ChatOpenAI(temperature=0, max_tokens=150,
                         model_name=model, max_retries=max_retries)
    elif model in claude_model_list:
        llm = ChatAnthropic(temperature=0, max_tokens=150,
                            model_name=model, max_retries=max_retries)
    elif model in gemini_model_list:
        llm = ChatGoogleGenerativeAI(
            temperature=0, max_tokens=150, model=model, max_retries=max_retries)
    else:
        print("You've selected a model that is not available.")
        print(
            f"Please select from the following models: {openai_model_list + claude_model_list + gemini_model_list}")

    # logprobs are only available for OpenAI models
    if probabilities and (model in openai_model_list):
        llm = llm.bind(logprobs=True)
    elif probabilities:
<<<<<<< HEAD
        print(
            f"Probabilities are not available for model {model}, please select a model from the following list: {openai_model_list}")
=======
        print(f"Probabilities are not available for model {model}, please select a model from the following list: {openai_model_list}")
>>>>>>> a77c8269

    # This is the core call to the model
    try:
        response = llm.invoke(prompt)
    except Exception as invocation_error:
        print(f'Error invoking model {model}: {invocation_error}')
        response_dict = {'score': 'NA',
                         'error_message': invocation_error,
                         'prompt': prompt}
        return response_dict

    # This is hardcoded to expect a single score or NA in the response
    # If the desired response changes this will need to be updated
    # Originally this handled a json response but that was removed to make
    # this more robust.
    try:
        score = response.content.strip()
        if not validate_score(score):
            raise ValueError(f'Invalid score: {score}')
        response_dict = {'score': score,
                         'error_message': None,
                         'prompt': prompt}

    except Exception as original_error:
        attempt = 1
        while attempt <= parse_retries:
            print(
                f'\nError parsing response from model {model}, retrying attempt {attempt}')
            try:
                response = llm.invoke(prompt)
                score = response.content.strip()
<<<<<<< HEAD
                response_dict = {'score': score,
                                 'error_message': None,
                                 'prompt': prompt}
=======
                if not validate_score(score):
                    raise ValueError(f'Invalid score: {score}')
                response_dict = {'score': score, 'error_message': None}
>>>>>>> a77c8269
                break
            except:
                attempt += 1
        else:
            print(f'Retries failed with model {model}: {original_error}')
            response_dict = {'score': 'NA',
                             'error_message': response,
                             'prompt': prompt}
            return response_dict

    # Extract the probability of the score token from the response metadata
    if probabilities and (model in openai_model_list):
        try:
            score = response_dict['score']
            response_meta_df = pd.DataFrame(
                response.response_metadata["logprobs"]["content"])
            score_metadata = response_meta_df[response_meta_df['token'] == str(
                score)].iloc[0]
            # note this is a little fragile, it will retrieve the probability of the first token in the response
            # that matches the score, which given the template "should" be the score itself, but it's not guaranteed
            prob = np.exp(score_metadata['logprob'])
            response_dict['prob'] = prob
        except Exception as e:
            print(f'Error extracting probabilities from model {model}: {e}')
            response_dict['prob'] = 'NA'

    return response_dict


def analyze_text_with_batch(prompt_list, model, parse_retries=3, max_retries=7, concurrency=3):
    """
    Analyzes the given text, given a list of prompts using the specified model.

    Parameters:
    - prompt_list (list): A list of lists, each containing message objects representing the conversation.
    - model (str): The name or ID of the model to use for analysis.
    - parse_retries (int): The number of times to retry parsing the response. Defaults to 3.
    - max_retries (int): The number of times to retry invoking the model. Defaults to 7, which should be enough 
        to handle most TPM rate limits with langchains built in exponential backoff.
    - concurrency (int): The number of concurrent requests to make to the model. Defaults to 3.


    Returns:
    - dict: A dictionary containing the analyzed text generated by the model.

    Checked models:
    - OpenAI models: ['gpt-3.5-turbo', 'gpt-4o', 'gpt-4']
    - Claude models: ['claude-3-5-sonnet-20240620', 'claude-3-opus-20240229', 'claude-3-sonnet-20240229', 'claude-3-haiku-20240307']
    - Gemini models: ['gemini-1.5-pro-001']

    """
    # Tested models, this list should be updated as new models are added
    # Each service requires an API key to work, stored as an envorinment variable
    openai_model_list = ['gpt-3.5-turbo', 'gpt-4o', 'gpt-4']
    claude_model_list = ['claude-3-5-sonnet-20240620', 'claude-3-opus-20240229',
                         'claude-3-sonnet-20240229', 'claude-3-haiku-20240307']
    gemini_model_list = ['gemini-1.5-pro-001']

    if model in openai_model_list:
        llm = ChatOpenAI(temperature=0, max_tokens=150,
                         model_name=model, max_retries=max_retries)
    elif model in claude_model_list:
        llm = ChatAnthropic(temperature=0, max_tokens=150,
                            model_name=model, max_retries=max_retries)
    elif model in gemini_model_list:
        llm = ChatGoogleGenerativeAI(
            temperature=0, max_tokens=150, model=model, max_retries=max_retries)
    else:
        print("You've selected a model that is not available.")
<<<<<<< HEAD
        print(
            f"Please select from the following models: {openai_model_list + claude_model_list + gemini_model_list}")
=======
        print(f"Please select from the following models: {openai_model_list + claude_model_list + gemini_model_list}")
>>>>>>> a77c8269

    # This is the core call to the model, using batch for concurrency
    # We needed to add concurrency because we hit rate limits with the API
    responses = []
    prompt_batches = [prompt_list[i:i + concurrency]
                      for i in range(0, len(prompt_list), concurrency)]
    for prompt_batch in prompt_batches:
        responses += llm.batch(prompt_batch)

    # This is hardcoded to expect a single score or NA in the response
    # If the desired response changes this will need to be updated
    # Originally this handled a json response but that was removed to make
    # this more robust.
    response_dicts = []
    for i, response in enumerate(responses):
        try:
            score = response.content.strip()
            if not validate_score(score):
                raise ValueError(f'Invalid score: {score}')
            response_dict = {'score': score,
                             'error_message': None, 'prompt': prompt_list[i]}
        except Exception as original_error:
            attempt = 1
            while attempt <= parse_retries:
                print(
                    f'\nError parsing response from model {model}, retrying attempt {attempt}')
                try:
                    response = llm.invoke(prompt_list[i])
                    score = response.content.strip()
<<<<<<< HEAD
                    response_dict = {
                        'score': score, 'error_message': None, 'prompt': prompt_list[i]}
=======
                    if not validate_score(score):
                        raise ValueError(f'Invalid score: {score}')
                    response_dict = {'score': score, 'error_message': None, 'prompt': prompt_list[i]}
>>>>>>> a77c8269
                    break
                except:
                    attempt += 1
            else:
                print(f'Retries failed with model {model}: {original_error}')
                response_dict = {
                    'score': 'NA', 'error_message': response, 'prompt': prompt_list[i]}
        response_dicts.append(response_dict)

    return response_dicts


def bulk_analyze_text(
        file_list, model_list, issue_list, summarize=True, parse_retries=3, max_retries=7,
        concurrency=3, override_persona_and_encouragement=None, results_file=None,
        output_dir=None, results_file_name="analyze_results.xlsx"
):
    """
    Analyzes a collection of text files using different models and prompts.

    Parameters:
    - file_list (list): A list of file paths containing the texts to analyze.
    - model_list (list): A list of model names to use for analysis. 
    - issue_list (list): A list of issue areas corresponding to each text file.
    - summarize (bool): Whether to summarize the text before analyzing it. Defaults to True.
    - parse_retries (int): The number of times to retry parsing the response. Defaults to 3.
    - max_retries (int): The number of times to retry invoking the model. Defaults to 7, which should be enough
        to handle most TPM rate limits with langchains built in exponential backoff.
    - concurrency (int): The number of concurrent requests to make to the model. Defaults to 3.
    - results_file (str): The path to the Excel file where the results will be saved, if provided,
        output_dir and results_file_name will be ignored.
    - output_dir (str): The path to the output directory where the results will be saved.
    - results_file_name(str): The name of the output file. Defaults to 'analyze_results.xlsx'.

    Returns:
    - list: A list of dictionaries containing the analyzed text generated by each model.

    """
    if results_file is None:
        results_file = os.path.join(output_dir, results_file_name)

    overall_results = []
    # Loop through each file, issue area, model and prompt
    for file_name in file_list:
        print('Analyzing file: ', file_name)

        if summarize:
            text = summarize_file(file_name, issue_list, output_dir, save_summary=True)
        else:
            with open(file_name, "r", encoding="utf-8") as file:
                text = file.read()

        for issue in issue_list:
            print('-- Analyzing issue: ', issue)
            prompts = get_prompts(issue, text, override_persona_and_encouragement)

            for model in model_list:
                print('---- Analyzing with model: ', model)

                results = analyze_text_with_batch(
                    prompts, model, parse_retries=parse_retries, max_retries=max_retries, concurrency=concurrency)
                results_df = pd.DataFrame(results)
                results_df['issue'] = issue
                results_df['model'] = model
                results_df['file'] = file_name
                results_df['created_at'] = datetime.now()
                results_df = results_df[[
                    'file', 'issue', 'model', 'score', 'error_message', 'prompt', 'created_at']]

                # Writing to Excel as we go to avoid losing data in case of an error
                if os.path.exists(results_file):
                    # Append to existing file
                    with pd.ExcelWriter(results_file, mode='a', engine='openpyxl', if_sheet_exists='overlay') as writer:
                        results_df.to_excel(
                            writer, index=False, header=False, sheet_name='Sheet1', startrow=writer.sheets['Sheet1'].max_row)
                else:
                    # Create a new file
                    with pd.ExcelWriter(results_file, mode='w', engine='openpyxl') as writer:
                        results_df.to_excel(
                            writer, index=False, sheet_name='Sheet1')

                overall_results.append(results_df)

    final_df = pd.concat(overall_results, axis=0)
    final_df = final_df.reset_index(drop=True)
    return final_df


def bulk_analyze_text_few_shot(file_list, model_list, issue_list, results_file, summarize=True, parse_retries=3, max_retries=7):
    """
    Analyzes a collection of text files using different models and prompts.
    It adds a longer few shot prompt based on a calibration set of files. 

    Parameters:
    - file_list (list): A list of file paths containing the texts to analyze.
    - model_list (list): A list of model names to use for analysis. 
    - issue_list (list): A list of issue areas corresponding to each text file.
    - results_file (str): The path to the Excel file where the results will be saved.
    - summarize (bool): Whether to summarize the text before analyzing it. Defaults to True.
    - parse_retries (int): The number of times to retry parsing the response. Defaults to 3.
    - max_retries (int): The number of times to retry invoking the model. Defaults to 7, which should be enough
        to handle most TPM rate limits with langchains built in exponential backoff.

    Returns:
    - list: A list of dictionaries containing the analyzed text generated by each model.

    """

    overall_results = []
    # Loop through each file, issue area, model
    for file_name in file_list:
        print('Analyzing file: ', file_name)

        if summarize:
            text = summarize_file(file_name, issue_list, save_summary=True)
        else:
            with open(file_name, "r") as file:
                text = file.read()

        for issue in issue_list:
            print('-- Analyzing issue: ', issue)
            prompt = get_few_shot_prompt(issue, text)

            for model in model_list:
                print('---- Analyzing with model: ', model)

                result = analyze_text(
                    prompt, model, parse_retries=parse_retries, max_retries=max_retries)
                results_df = pd.DataFrame([result])
                results_df['issue'] = issue
                results_df['model'] = model
                results_df['file'] = file_name
                results_df['created_at'] = datetime.now()
                results_df = results_df[[
                    'file', 'issue', 'model', 'score', 'error_message', 'prompt', 'created_at']]

                # Writing to Excel as we go to avoid losing data in case of an error
                if os.path.exists(results_file):
                    # Append to existing file
                    with pd.ExcelWriter(results_file, mode='a', engine='openpyxl', if_sheet_exists='overlay') as writer:
                        results_df.to_excel(
                            writer, index=False, header=False, sheet_name='Sheet1', startrow=writer.sheets['Sheet1'].max_row)
                else:
                    # Create a new file
                    with pd.ExcelWriter(results_file, mode='w', engine='openpyxl') as writer:
                        results_df.to_excel(
                            writer, index=False, sheet_name='Sheet1')

                overall_results.append(results_df)

    final_df = pd.concat(overall_results, axis=0)
    final_df = final_df.reset_index(drop=True)
    return final_df<|MERGE_RESOLUTION|>--- conflicted
+++ resolved
@@ -62,12 +62,8 @@
     if probabilities and (model in openai_model_list):
         llm = llm.bind(logprobs=True)
     elif probabilities:
-<<<<<<< HEAD
         print(
             f"Probabilities are not available for model {model}, please select a model from the following list: {openai_model_list}")
-=======
-        print(f"Probabilities are not available for model {model}, please select a model from the following list: {openai_model_list}")
->>>>>>> a77c8269
 
     # This is the core call to the model
     try:
@@ -99,15 +95,11 @@
             try:
                 response = llm.invoke(prompt)
                 score = response.content.strip()
-<<<<<<< HEAD
+                if not validate_score(score):
+                    raise ValueError(f'Invalid score: {score}')
                 response_dict = {'score': score,
                                  'error_message': None,
                                  'prompt': prompt}
-=======
-                if not validate_score(score):
-                    raise ValueError(f'Invalid score: {score}')
-                response_dict = {'score': score, 'error_message': None}
->>>>>>> a77c8269
                 break
             except:
                 attempt += 1
@@ -177,12 +169,8 @@
             temperature=0, max_tokens=150, model=model, max_retries=max_retries)
     else:
         print("You've selected a model that is not available.")
-<<<<<<< HEAD
         print(
             f"Please select from the following models: {openai_model_list + claude_model_list + gemini_model_list}")
-=======
-        print(f"Please select from the following models: {openai_model_list + claude_model_list + gemini_model_list}")
->>>>>>> a77c8269
 
     # This is the core call to the model, using batch for concurrency
     # We needed to add concurrency because we hit rate limits with the API
@@ -212,14 +200,10 @@
                 try:
                     response = llm.invoke(prompt_list[i])
                     score = response.content.strip()
-<<<<<<< HEAD
+                    if not validate_score(score):
+                        raise ValueError(f'Invalid score: {score}')
                     response_dict = {
                         'score': score, 'error_message': None, 'prompt': prompt_list[i]}
-=======
-                    if not validate_score(score):
-                        raise ValueError(f'Invalid score: {score}')
-                    response_dict = {'score': score, 'error_message': None, 'prompt': prompt_list[i]}
->>>>>>> a77c8269
                     break
                 except:
                     attempt += 1
@@ -267,14 +251,16 @@
         print('Analyzing file: ', file_name)
 
         if summarize:
-            text = summarize_file(file_name, issue_list, output_dir, save_summary=True)
+            text = summarize_file(file_name, issue_list,
+                                  output_dir, save_summary=True)
         else:
             with open(file_name, "r", encoding="utf-8") as file:
                 text = file.read()
 
         for issue in issue_list:
             print('-- Analyzing issue: ', issue)
-            prompts = get_prompts(issue, text, override_persona_and_encouragement)
+            prompts = get_prompts(
+                issue, text, override_persona_and_encouragement)
 
             for model in model_list:
                 print('---- Analyzing with model: ', model)
@@ -334,21 +320,23 @@
         print('Analyzing file: ', file_name)
 
         if summarize:
-            text = summarize_file(file_name, issue_list, save_summary=True)
+            text = summarize_file(file_name, issue_list,
+                                  output_dir, save_summary=True)
         else:
-            with open(file_name, "r") as file:
+            with open(file_name, "r", encoding="utf-8") as file:
                 text = file.read()
 
         for issue in issue_list:
             print('-- Analyzing issue: ', issue)
-            prompt = get_few_shot_prompt(issue, text)
+            prompts = get_prompts(
+                issue, text, override_persona_and_encouragement)
 
             for model in model_list:
                 print('---- Analyzing with model: ', model)
 
-                result = analyze_text(
-                    prompt, model, parse_retries=parse_retries, max_retries=max_retries)
-                results_df = pd.DataFrame([result])
+                results = analyze_text_with_batch(
+                    prompts, model, parse_retries=parse_retries, max_retries=max_retries, concurrency=concurrency)
+                results_df = pd.DataFrame(results)
                 results_df['issue'] = issue
                 results_df['model'] = model
                 results_df['file'] = file_name
