name: llm_poli
channels:
  - defaults
  - conda-forge

dependencies:
  - python=3.11
  - pip
  - pandas
  - jupyterlab
  - matplotlib
  - ipywidgets
  - openpyxl
<<<<<<< HEAD
  - seaborn
=======
  - python-dotenv
>>>>>>> a77c8269

  - pip:
    - langchain
    - langchain-anthropic
    - langchain-openai
    - langchain-google-genai<|MERGE_RESOLUTION|>--- conflicted
+++ resolved
@@ -11,11 +11,8 @@
   - matplotlib
   - ipywidgets
   - openpyxl
-<<<<<<< HEAD
   - seaborn
-=======
   - python-dotenv
->>>>>>> a77c8269
 
   - pip:
     - langchain
